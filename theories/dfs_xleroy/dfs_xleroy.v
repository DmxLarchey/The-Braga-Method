(**************************************************************)
(*   Copyright Dominique Larchey-Wendling [*]                 *)
(*             JF Monin                   [**]                *)
(*                                                            *)
(*                             [*] Affiliation LORIA -- CNRS  *)
(*                            [**] Affiliation Verimag -- UGA *)
(**************************************************************)
(*      This file is distributed under the terms of the       *)
(*         CeCILL v2.1 FREE SOFTWARE LICENSE AGREEMENT        *)
(**************************************************************)

(** Following the "Braga method", we proceed with 
    the extraction of dfs_xl using dfs (with an accumulator)
    nested with foldleft (either externally or internal, 
    see below), ie one of the examples discussed by X. Leroy
    in its CoqPL 2024 paper:

       https://inria.hal.science/hal-04356563/document

    The DFS algo. as originaly presented in the "Braga" book
    chapter, and in the files theories/dfs/*.v herein, is
    different but computes a similar output. It avoids 
    nesting foldleft by working on two lists directly.
    It is more comparable to dfs_braga below.

    Assuming in_dec and succs, the algorithm we study here 
    in this file, the one proposed by X. Leroy in the above
    reference is

      let dfs_xl x :=
        let rec dfs x a =
          match in_dec x a with
          | true  -> a
          | false -> x::foldleft dfs (succs x) a
        in dfs x []
 
    whereas in dfs_braga.v we study 

      let rec dfs_braga x =
        let rec dfs x a =
          match in_dec x a with
          | true  -> a
          | false -> foldleft dfs (succs x) (x::a)
        in dfs x []

    Notice the difference in the position in the programs
    where "x" is appended to the output (or accumulator "a").
    This has a *major* impact on the weakest pre-condition,
    ie when does dfs_xl or dfs_braga actually terminate:
    - the call (dfs_xl x) terminates if and *only if*
      "x" is in the well-founded part of the succs relation,
      hence when there are finitely many points succs-reachable
      from "x" and also no cycle exists in that part of the
      succs-graph;
    - the call (dfs_braga x) terminates if and only if
      there are finitely many points succs-reachable from
      "x". The existence of cycles does not impact termination.

    Additionally, dfs_xl does output neither the left-right
    nor the right-left prefix traversal of the graph. Here left 
    (resp. right) means the head (resp. tail) of the list "succs x". 
    See the file dfs_xleroy/dfs_tests.ml for counter-examples.

    On the other hand, dfs_braga seems to output the reverse 
    of the left-right prefix traversal of the graph. To be
    confirmed with a proof though.

    Notice that X. Leroy presents his dfs_xl example with an
    internal nesting of a (specialized version) of foldleft,
    denoted as dfs_int and dfs_xl_int below.

    We implement that internal nesting but we also implement 
    an external nesting of a "parametric" foldleft,
    which adds some extra complexity to this example, ie
    managing a partial high-order functional program of 
    which the parameters are partial functions, however 
    possibly instructive for other cases.

    Below we also discuss the restrictive (a bit too strong
    in the case of dfs_[int/ext]) termination argument X. Leroy 
    uses, ie that the successor graph is well-founded, and later,
    after the proof of partial correctness, we give the 
    "weakest pre-condition" for termination of both dfs
    and dfs_xl.

    (* f : 'b -> 'a -> 'a
       l : 'b list
       x : 'a
       foldleft f l x : 'a *)

    let rec foldleft f l a =
      match l with
      | []   -> a
      | y::l -> foldleft f l (f y a);;

    (* Below, we have 

       in_dec : 'a -> 'a list -> bool  
       succs : 'a -> 'a list 

       where (in_dec x a) tests whether x belongs to a or not 
       and (succs x) computes the (list of) successors of x *)

    (* (dfs x a) computes the list of nodes
       encountered in a depth first search traversal of
       a graph (described by "succs") starting at "x", avoiding
       repeating nodes or crossing "a" twice. 

       x : 'a
       a : 'a list
       dfs x a : 'a list *)

    let rec dfs x a =
      match in_dec x a with
      | true  -> a
      | false -> x::foldleft dfs (succs x) a

    (* (dfs_xl x) computes the list of nodes
       encountered in a depth first search traversal of
       a graph (ie succs) starting at "x" and avoiding
       repetitions

       x : 'a
       dfs_xl x : 'a list *)

    let dfs_xl x = dfs x []

    (* Well-foundness of the relation (λ u v, u ∈ succs v) 
       at x is sufficient for termination of dfs_xl x 
       but also MANDATORY as established below. *)

*)

Require Import List Relations Utf8 Extraction.

Import ListNotations.

Require Import dfs_abstract.

Section dfs_xleroy.

  Variable (X : Type).

  Implicit Types (l : list X) (x : X).

  Variables (in_dec : ∀ x l, {x ∈ l} + {x ∉ l})
            (succs : X → list X).

  Local Fact in_wdec l x : x ∈ l ∨ x ∉ l.
  Proof. destruct (in_dec x l); auto. Qed.

  Local Fact eq_wdec x y : x = y ∨ x ≠ y.
  Proof.
    destruct (in_dec x [y]) as [ [ <- | [] ] | C ]; auto.
    right; contradict C; subst; auto.
  Qed.

  Hint Resolve in_wdec eq_wdec : core.

  Unset Elimination Schemes.

  (** Because of nesting, the below inductive predicates Gdfs
      and Ddfs do not generate powerful enough recursors. We
      implement our own by hand, ie nested fixpoints, see
      Gdfs_ind below.*)

  (* This is the computational graph of dfs (below),
     ie the computational steps described as an inductive
     relation, here nested with that for (foldleft dfs). *)
  Inductive Gdfs : X → list X → list X → Prop :=
    | Gdfs_stop {x a} :     x ∈ a
                          → Gdfs x a a
    | Gdfs_next {x a o} :   x ∉ a
                          → Gfoldleft Gdfs (succs x) a o
                          → Gdfs x a (x::o).

  (* The inductive domain of dfs used as a structural 
     termination argument for the computation of dfs.
     The correspondance with Gdfs is established below. *)
  Inductive Ddfs : X → list X → Prop :=
    | Ddfs_stop {x a} :     x ∈ a
                          → Ddfs x a
    | Ddfs_next {x a} :     x ∉ a
                          → Dfoldleft Gdfs Ddfs (succs x) a
                          → Ddfs x a.

  Set Elimination Schemes.

  Local Fact Gdfs_inv0 x a o : Gdfs x a o → x ∈ a → a = o.
  Proof. now destruct 1. Qed.

  Local Fact Gdfs_inv1 x a o :
          Gdfs x a o
        → x ∉ a
        → match o with 
          | []   => False 
          | y::o => y = x ∧ Gfoldleft Gdfs (succs x) a o
          end.
  Proof. now destruct 1. Qed.

  (* Second projection of the domain Ddfs when x ∉ a,
     inverting the second constructor

             h : x ∉ a   dfl : Dfoldleft Gdfs Ddfs (succs x) a
           ---------------------------------------------------------
                          d : Ddfs_next h dfl

     while providing precisely the strict sub-term dfl out
     of d : Ddfs_next h dfl . *)
  Local Definition Ddfs_pi {x a} (d : Ddfs x a) :
      x ∉ a → Dfoldleft Gdfs Ddfs (succs x) a :=
    match d with
    | Ddfs_stop yes   => λ no, match no yes with end
    | Ddfs_next _ dfl => λ _, dfl
    end.

  Hint Constructors Dfoldleft Gfoldleft Gdfs : core.

  (** We can already define dfs with an accumulator nested
      with foldleft both with an external (dfs_ext) and an internal
      nesting (dfs_int). Here the pre/post conditions
      are of low-level (computational) nature. *)

  (* We define dfs (with an accumulator of already visited nodes)
     by structural induction on the (inductive) domain argument, nested
     with an external call to foldleft.

     Using refine(... _ ...) in the presentation, we separate the code 
     from the post-condition logic (here just eauto thanks to hints). 
     The pre-condition logic is just "Ddfs_pi d h" and could also be 
     postponed with a hole _ but we use a manually defined term Ddfs_pi 
     above that is intentionnaly and carefully hand-written to witness 
     structural decrease. *)
  Fixpoint dfs_ext x a (d : Ddfs x a) {struct d} : {o | Gdfs x a o}.
  Proof.
    refine (match in_dec x a with
    | left h  =>    exist _ a _
    | right h => let (o,ho) := foldleft Gdfs dfs_ext (succs x) a (Ddfs_pi d h)
                 in exist _ (x::o) _
    end); eauto.
  Defined.

  (* We define dfs (with an accumulator of already visited nodes)
     by structural induction on the (inductive) domain argument, nested
     with an internal call to (a specialize version of) foldleft. 

     Since we inline foldleft, we also need to use the structural projections
     Dfl_pi[1,2] of its domain to justify structural decrease. *)
  Fixpoint dfs_int x a (d : Ddfs x a) {struct d} : {o | Gdfs x a o}.
  Proof.
    refine (match in_dec x a with
    | left h  => 
            exist _ a _
    | right h =>
         let fix dfs_list l a dl {struct dl} : sig (Gfoldleft Gdfs l a) :=
            match l return Dfoldleft _ _ l _ → _ with
            | []   => λ _, exist _ a _
            | y::m => λ d, let (b,hb) := dfs_int y a (Dfl_pi1 d)     in
                           let (o,ho) := dfs_list m b (Dfl_pi2 d hb) in
                           exist _ o _
<<<<<<< HEAD
            end dl in
         exist _ (x :: proj1_sig (dfs_list (succ x) a (Ddfs_pi d h))) _ 
    end).
    Unshelve.
    all: eauto.
    constructor; trivial.
    apply (proj2_sig _).
=======
            end dl) (succs x) a (Ddfs_pi d h) 
         in exist _ (x::o) _
    end); eauto.
>>>>>>> eaa1ba16
  Defined.

  (** Now we study the high-level semantics, ie both termination
      and partial correctness. We start with the (a bit strong for
      dfs_[int,ext]) termination argument proposed by X. Leroy that does
      not need partial correctness information to establish termination,
      a situation which is a bit unusual for nested algorithms. *) 

  (** Termination (sufficiency), ie the predicate Ddfs x a holds, 
      is somewhat easy under well-foundedness of x in the succs relation. *)

  Theorem dfs_termination_Acc x a : Acc (λ u v, u ∈ succs v) x → Ddfs x a.
  Proof.
    induction 1 as [ x _ IHx ] in a |- *.
    destruct (in_dec x a) as [ | H ].
    + now constructor 1.
    + constructor 2; trivial.
      clear H.
      revert IHx; generalize (succs x) a; clear x a.
      intro l; induction l; econstructor; eauto.
  Qed.

  (** The study of (necessary conditions for) termination is more 
      complicated and requires a proof of partial correctness.

      Below we show that the above (strong) termination condition
      Acc (λ u v, u ∈ succs v) x is actually *necessary* for termination,
      but only in the case of dfs_xl x := dfs x [].
 
      For this, we show that when the computational graph of dfs
      outputs something from inputs "x" and "a", then it must be that
      any infinite succs sequence from "x" eventually meets "a", expressed
      as the bar inductive predicate (bar ⦃a⦄ x).

      This is one aspect of partial correctness, the other aspect
      being that the output of (dfs x a) is a list containing
      the "y" that are either in "a" or reachable from "x" using a 
      (succs) path no crossing "a". *)

  (** We start by factoring out a general mutual recursor for Gdfs
      that will be used to show many properties of Gdfs. *)

  Section Gdfs_ind.

    (** First, a useful mutual induction principle 
        for (Gfoldleft Gdfs) / Gdfs which allows to show:
        - functionality of Gdfs
        - inclusion of Gdfs into Ddfs
        - partial correctness of dfs_[int,ext]

        Notice that we have to use a nested fixpoint here. *)

    Variables (P : list X → list X → list X → Prop)
              (Q : X → list X → list X → Prop)

              (HP0 : ∀a, P [] a a)

              (HP1 : ∀ {x a l b o},
                         Gdfs x a b 
                       → Q x a b 
                       → Gfoldleft Gdfs l b o
                       → P l b o  
                       → P (x::l) a o)

              (HQ0 : ∀ {x a},
                         x ∈ a
                       → Q x a a)

              (HQ1 : ∀ {x a o},
                         x ∉ a
                       → Gfoldleft Gdfs (succs x) a o
                       → P (succs x) a o
                       → Q x a (x::o)).

    (* This requires a nesting with the generic Gfoldleft_ind above.
       It could be done with an inlined nested fixpoint but we separate
       here for readability.
       This nesting is comparable to that of foldleft/dfs except
       that the structural arguments are the computational graphs,
       not the inductive domains. Pattern matching on these is ok
       since the recursor is over Prop, ie neither Set nor Type. *)
    Fixpoint Gdfs_ind {x a o} (d : Gdfs x a o) {struct d} : Q x a o :=
      match d with
      | Gdfs_stop h     => HQ0 h
      | Gdfs_next h gfl => HQ1 h
                               gfl
                               (Gfoldleft_ind
                                  HP0
                                  (λ _ _ _ _ _ h1 h2 h3, HP1 h1 (Gdfs_ind h1) h2 h3) 
                                  gfl)
      end.

    (* This is for completeness as well, showing that we can proceed
       with Ltac but this does not display the structural decrease as
       well as in the proof term above.
       The same proof term as Gdfs_ind, but using an Ltac script 
       with implemented via a call to "induction". *)
    Local Fixpoint Gdfs_ind_script x a o (d : Gdfs x a o) {struct d} : Q x a o.
    Proof.
      destruct d as [ | ? ? ? H gfl ].
      + now apply HQ0.
      + apply HQ1; trivial.
        clear H.
        induction gfl; eauto.
    Qed.

    (* This is for completeness but not really needed below *)
    Theorem Gdfs_mutual_ind : (∀ l a o, Gfoldleft Gdfs l a o → P l a o)
                            ∧ (∀ x a o, Gdfs x a o → Q x a o).
    Proof.
      split; eauto.
      + apply Gfoldleft_ind; eauto.
        intros; eapply HP1; eauto.
        apply Gdfs_ind; auto.
      + apply @Gdfs_ind.
    Qed.

  End Gdfs_ind.

  (* We can deduce functionality of Gdfs. *)
  Local Lemma Gdfs_fun {x a o₁ o₂} : Gdfs x a o₁ → Gdfs x a o₂ → o₁ = o₂.
  Proof.
    intros H; revert o₂; pattern x, a, o₁; revert x a o₁ H.
    apply Gdfs_ind with (P := λ l a o, ∀o2, Gfoldleft Gdfs l a o2 → o = o2).
    + now intros ? ? ?%Gfoldleft_inv.
    + intros ? ? ? ? ? _ IH1 _ IH2 ? (? & [])%Gfoldleft_inv.
      apply IH2; erewrite IH1; eauto.
    + intros ? ? ? ? ?%Gdfs_inv0; auto.
    + intros ? ? ? ? ? ? [] []%Gdfs_inv1; easy || f_equal; eauto.
  Qed.

  (* And then the inclusion of Gdfs in Ddfs. *)
  Local Lemma Gdfs_incl_Ddfs : ∀ x a o, Gdfs x a o → Ddfs x a.
  Proof.
    apply Gdfs_ind with (P := λ l a o, Dfoldleft Gdfs Ddfs l a)
                        (Q := λ x a o, Ddfs x a);
      [ constructor 1 | | constructor 1 | constructor 2 ]; eauto.
    intros x a l b o1 H1 IH1 H2 IH2.
    constructor; auto.
    intros ? H3.
    now rewrite (Gdfs_fun H3 H1).
  Qed.

  (* Hence the domain Ddfs, characterized inductivelly
     for the purpose of defining dfs_[int,ext] by structural
     induction on it, is indeed (equivalent to) the 
     projection of the computational graph Gdfs, ie
     Ddfs indeed characterizes termination of dfs
     according to its description as Gdfs. *)
  Theorem Dfs_iff_Gdfs x a : Ddfs x a ↔ ∃o, Gdfs x a o.
  Proof.
    split.
    + intros (o & ?)%dfs_int; now exists o.
    + now intros (? & ?%Gdfs_incl_Ddfs).
  Qed.

  (* (finitary branching) bar inductive classically meaning
     that no infinite succs path can avoid P. *) 
  Inductive bar (P : X → Prop) x : Prop :=
    | bar_stop : P x → bar P x
    | bar_step : (∀ y, y ∈ succs x → bar P y) → bar P x.

  Fact bar_empty x : bar (λ _, False) x ↔ Acc (λ u v, u ∈ succs v) x.
  Proof.
    split.
    + induction 1; eauto; [ tauto | now constructor ].
    + induction 1; now constructor 2.
  Qed.

  Fact bar_inv P x : bar P x → P x ∨ ∀ y, y ∈ succs x → bar P y.
  Proof. destruct 1; auto. Qed.

  Notation next := (λ v u, u ∈ succs v).

  (** See dfs_abstract for crt_exclude R P x y which means there
      is a R-path from x to y avoiding P, except possibly at y *)
  Fact crt_exclude_bar P x y : crt_exclude next P x y → bar P x → bar P y.
  Proof.
    induction 1 as [ | x y z H1 H2 H3 IH3 ] using crt_exclude_ind; auto.
    intros [ []%H1 | ]%bar_inv; eauto.
  Qed.

  (** There is a P-avoiding R-path from a point of L to y *)
  Notation crt_exclude_union R P L := (λ y, ∃i, L i ∧ crt_exclude R P i y).

  (** We get a stronger partial correctness post-condition that when
      considering the dfs_braga variant of the DFS algorithm. Indeed,
      in this case when dfs x a outputs a result (ie terminates), it 
      must be that bar ⦃a⦄ x further holds, ie any infinite path from
      x must cross ⦃a⦄. *)
  Theorem dfs_partially_correct x a o :
            Gdfs x a o
          → bar ⦃a⦄ x
          ∧ ⦃o⦄ ≡ ⦃a⦄ ∪ crt_exclude next ⦃a⦄ x.
  Proof.
    revert x a o.
    apply Gdfs_ind with (P := λ l a o, Forall (bar ⦃a⦄) l ∧ ⦃o⦄ ≡ ⦃a⦄ ∪ crt_exclude_union next ⦃a⦄ ⦃l⦄).
    + intros a; split; auto.
      intros; now rewrite crt_exclude_union_nil with (A := ⦃_⦄).
    + intros x a l b o _ (B1 & E1) _ (B2 & E2); split.
      * constructor; auto.
        revert B2; apply Forall_impl.
        clear E2 l o.
        induction 1 as [ y [ Hy | Hy ]%E1 | y Hy IHy ].
        - now constructor 1.
        - now apply crt_exclude_bar with (1 := Hy).
        - now constructor 2. 
      * intros y; rewrite E2, E1; split.
        - intros [ [] | (i & H1 & H2) ]; eauto.
          right; exists i; split; auto.
          revert H2; apply crt_exclude_mono.
          intros; apply E1; auto.
        - intros [ | (i & [ <- | Hi ] & H1) ]; auto.
          apply crt_exclude_special with (x := x) in H1
            as [ [ H1 | H1 ] | H1 ]; eauto.
          ++ right; exists i; split; auto.
             revert H1; apply crt_exclude_mono.
             intro; apply E1.
          ++ intro z; rewrite <- E1; destruct (in_dec z b); auto.
    + intros x a Hax; split.
      * now constructor 1.
      * intros y; split; auto.
        intros [ | H ]; auto.
        now destruct (crt_exclude_yes _ _ _ _ _ H Hax).
    + intros x a o Hax _ (B1 & E1); split.
      * constructor 2; now apply Forall_forall.
      * intros z; simpl.
        rewrite E1; split.
        - intros [ <- | [ | (? & []) ] ]; eauto.
        - intros [ | [ | [] ]%crt_exclude_inv ]; auto.
  Qed.

  Corollary dfs_pre_condition x a o : Gdfs x a o → bar ⦃a⦄ x.
  Proof. apply dfs_partially_correct. Qed.

  Corollary dfs_post_condition x a o : Gdfs x a o → ⦃o⦄ ≡ ⦃a⦄ ∪ crt_exclude next ⦃a⦄ x.
  Proof. apply dfs_partially_correct. Qed.

  (* Termination of dfs_[int,ext] with non empty a(ccumulator) is
     more complicated than that of dfs_xl x := dfs x [].
     In particular, we use partial correctness for this. *)
  Lemma dfs_termination_bar P x : bar P x → ∀a, P ⊆ ⦃a⦄ → Ddfs x a.
  Proof.
    induction 1 as [ x Hx | x Hx IHx ].
    + constructor 1; eauto.
    + intros a Ha.
      destruct (in_dec x a) as [ | H ].
      * constructor 1; auto.
      * constructor 2; trivial.
        clear H.
        revert IHx a Ha.
        rewrite <- Forall_forall.
        generalize (succs x).
        clear x Hx.
        induction 1 as [ | x l H Hl IHl ]; intros a Ha.
        - constructor 1.
        - constructor 2; eauto.
          intros o Ho.
          apply IHl.
          intros b Hb%Ha.
          apply dfs_post_condition with (1 := Ho); auto.
  Qed.

  Hint Resolve dfs_pre_condition : core.

  (* We get a precise (necessary and sufficient) condition for
     the termination of dfs with an arbitrary a(ccumulator). *)
  Theorem dfs_weakest_pre_condition x a :
            (∃o, Gdfs x a o) ↔ bar ⦃a⦄ x.
  Proof.
    split.
    + intros []; eauto.
    + intros H; apply Dfs_iff_Gdfs, dfs_termination_bar with (1 := H); auto.
  Qed.

  Lemma dfs_xl_pre_condition x o : Gdfs x [] o → Acc (λ u v, u ∈ succs v) x.
  Proof. now intros ?%dfs_pre_condition%bar_empty. Qed.

  Lemma dfs_xl_post_condition x o : Gdfs x [] o → ⦃o⦄ ≡ clos_refl_trans next x.
  Proof.
    intros H y.
    rewrite <- crt_exclude_empty, dfs_post_condition; eauto.
    simpl; tauto.
  Qed.

  Hint Resolve dfs_xl_pre_condition : core.

  Theorem dfs_xl_weakest_pre_condition x :
            (∃o, Gdfs x [] o) ↔ Acc (λ u v, u ∈ succs v) x.
  Proof.
    split.
    + intros []; eauto.
    + now intros ?%(dfs_termination_Acc _ [])%Dfs_iff_Gdfs.
  Qed.

  (* This is the dfs_xl algorithm associated to Gdfs with the most
     general specification since the pre-condition is the weakest-possible. 
     The post-condition does not include the absence of succs-cycles in
     the output but this is implied by the pre-condition already. *) 
  Definition dfs_xl_ext x (dx : Acc (λ u v, u ∈ succs v) x) : {l | ⦃l⦄ ≡ clos_refl_trans next x}.
  Proof.
    (* We separate the code from the logic *)
    refine (let (m,hm) := dfs_ext x [] _ in exist _ m _).
    + now apply Dfs_iff_Gdfs, dfs_xl_weakest_pre_condition.
    + now apply dfs_xl_post_condition.
  Defined.

  (* The same with internal nesting of foldleft *) 
  Definition dfs_xl_int x (dx : Acc (λ u v, u ∈ succs v) x) : {l | ⦃l⦄ ≡ clos_refl_trans next x}.
  Proof.
    (* We separate the code from the logic *)
    refine (let (m,hm) := dfs_int x [] _ in exist _ m _).
    + now apply Dfs_iff_Gdfs, dfs_xl_weakest_pre_condition.
    + now apply dfs_xl_post_condition.
  Defined.

  (** Let us implement a "self-nested" variant of dfs_xl algorithm:

      let dfs_xl_self x =
        let rec dfs l a =
          match l with 
          | []   -> a
          | x::l ->
<<<<<<< HEAD
            match in_dec x a with
            | true  => dfs l a
            | false => dfs l (x::dfs (succ x) a)
        in dfs [x] []
=======
            match in_dec x v with
            | true  => dfs v l
            | false => dfs (x::dfs v (succs x)) l
        in dfs [] [x]
>>>>>>> eaa1ba16

  *) 

  Inductive Gdfs_self : list X → list X → list X → Prop :=
<<<<<<< HEAD
    | Gdfs_sf_stop a :          Gdfs_self [] a a
    | Gdfs_sf_in {x l a o} :    x ∈ a
                              → Gdfs_self l a o
                              → Gdfs_self (x::l) a o
    | Gdfs_sf_out {x l a w o} : x ∉ a
                              → Gdfs_self (succ x) a w
                              → Gdfs_self l (x::w) o
                              → Gdfs_self (x::l) a o.

  Fact Gdfs_self_inv l a o :
         Gdfs_self l a o
       → match l with
         | []   => a = o
         | x::l => x ∈ a ∧ Gdfs_self l a o
                 ∨ x ∉ a ∧ ∃w, Gdfs_self (succ x) a w ∧ Gdfs_self l (x::w) o
=======
    | Gdfs_sf_stop v :          Gdfs_self v [] v
    | Gdfs_sf_in {v x l o} :    x ∈ v
                              → Gdfs_self v l o
                              → Gdfs_self v (x::l) o
    | Gdfs_sf_out {v x l w o} : x ∉ v
                              → Gdfs_self v (succs x) w
                              → Gdfs_self (x::w) l o
                              → Gdfs_self v (x::l) o.

  Fact Gdfs_self_inv v l o :
         Gdfs_self v l o
       → match l with
         | []   => v = o
         | x::l => x ∈ v ∧ Gdfs_self v l o
                 ∨ x ∉ v ∧ ∃w, Gdfs_self v (succs x) w ∧ Gdfs_self (x::w) l o
>>>>>>> eaa1ba16
         end.
  Proof. destruct 1; eauto. Qed.

  Hint Constructors Gdfs_self : core.

  Lemma Gdfs_Gdfs_self x a o : Gdfs x a o → Gdfs_self [x] a o.
  Proof.
    revert x a o; apply Gdfs_ind with (P := λ l a o, Gdfs_self l a o); eauto.
    intros x a l b o _ [ (? & <-%Gdfs_self_inv) 
                       | (? & ? & ? & <-%Gdfs_self_inv) ]%Gdfs_self_inv _ ?; eauto.
  Qed.

  Lemma Gdfs_self_Gfoldleft_dfs l a o : Gdfs_self l a o → Gfoldleft Gdfs l a o.
  Proof. induction 1; eauto. Qed.

 (* The dfs_xl_self algorithm and the dfs_xl algorithm have
    equivalent input/output relations. So they have the same
    domain and the same outputs. *)
  Theorem Gdfs_self_xl x o : Gdfs_self [x] [] o ↔ Gdfs x [] o.
  Proof.
    split.
    + now intros; apply Gfoldleft_sg_iff, Gdfs_self_Gfoldleft_dfs.
    + apply Gdfs_Gdfs_self.
  Qed.

End dfs_xleroy.

Check dfs_xl_weakest_pre_condition.
Check dfs_xl_ext.
Check dfs_xl_int.

(* We can extract dfs_xl_ext with external nesting of foldleft *)
Extraction Inline dfs_ext.
Recursive Extraction dfs_xl_ext.

(* We can extract dfs_xl_int with internal nesting of foldleft, ie
   the reference algorithm of X. Leroy. *)
Extraction Inline dfs_int.
Extraction dfs_xl_int.

(* If we further instruct the extraction mechanism to inline
   foldleft, then when extracting dfs_xl_ext as above, we get the
   SAME extraction as for dfs_xl_int, except for irrelevant 
   internal names. *)
Extraction Inline foldleft.
Extraction dfs_xl_ext. <|MERGE_RESOLUTION|>--- conflicted
+++ resolved
@@ -258,19 +258,13 @@
             | y::m => λ d, let (b,hb) := dfs_int y a (Dfl_pi1 d)     in
                            let (o,ho) := dfs_list m b (Dfl_pi2 d hb) in
                            exist _ o _
-<<<<<<< HEAD
             end dl in
-         exist _ (x :: proj1_sig (dfs_list (succ x) a (Ddfs_pi d h))) _ 
+         exist _ (x :: proj1_sig (dfs_list (succs x) a (Ddfs_pi d h))) _ 
     end).
     Unshelve.
     all: eauto.
     constructor; trivial.
     apply (proj2_sig _).
-=======
-            end dl) (succs x) a (Ddfs_pi d h) 
-         in exist _ (x::o) _
-    end); eauto.
->>>>>>> eaa1ba16
   Defined.
 
   (** Now we study the high-level semantics, ie both termination
@@ -594,28 +588,19 @@
           match l with 
           | []   -> a
           | x::l ->
-<<<<<<< HEAD
             match in_dec x a with
             | true  => dfs l a
             | false => dfs l (x::dfs (succ x) a)
         in dfs [x] []
-=======
-            match in_dec x v with
-            | true  => dfs v l
-            | false => dfs (x::dfs v (succs x)) l
-        in dfs [] [x]
->>>>>>> eaa1ba16
-
   *) 
 
   Inductive Gdfs_self : list X → list X → list X → Prop :=
-<<<<<<< HEAD
     | Gdfs_sf_stop a :          Gdfs_self [] a a
     | Gdfs_sf_in {x l a o} :    x ∈ a
                               → Gdfs_self l a o
                               → Gdfs_self (x::l) a o
     | Gdfs_sf_out {x l a w o} : x ∉ a
-                              → Gdfs_self (succ x) a w
+                              → Gdfs_self (succs x) a w
                               → Gdfs_self l (x::w) o
                               → Gdfs_self (x::l) a o.
 
@@ -624,24 +609,7 @@
        → match l with
          | []   => a = o
          | x::l => x ∈ a ∧ Gdfs_self l a o
-                 ∨ x ∉ a ∧ ∃w, Gdfs_self (succ x) a w ∧ Gdfs_self l (x::w) o
-=======
-    | Gdfs_sf_stop v :          Gdfs_self v [] v
-    | Gdfs_sf_in {v x l o} :    x ∈ v
-                              → Gdfs_self v l o
-                              → Gdfs_self v (x::l) o
-    | Gdfs_sf_out {v x l w o} : x ∉ v
-                              → Gdfs_self v (succs x) w
-                              → Gdfs_self (x::w) l o
-                              → Gdfs_self v (x::l) o.
-
-  Fact Gdfs_self_inv v l o :
-         Gdfs_self v l o
-       → match l with
-         | []   => v = o
-         | x::l => x ∈ v ∧ Gdfs_self v l o
-                 ∨ x ∉ v ∧ ∃w, Gdfs_self v (succs x) w ∧ Gdfs_self (x::w) l o
->>>>>>> eaa1ba16
+                 ∨ x ∉ a ∧ ∃w, Gdfs_self (succs x) a w ∧ Gdfs_self l (x::w) o
          end.
   Proof. destruct 1; eauto. Qed.
 
